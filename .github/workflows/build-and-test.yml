--- conflicted
+++ resolved
@@ -99,12 +99,7 @@
             - name: Run halo2 tests
               run: |
                   cd mopro-core
-<<<<<<< HEAD
                   cargo test --features=halo2  --no-default-features -- --nocapture
-=======
-                  cargo test --features=halo2 -- --nocapture
-
->>>>>>> 1560a44b
     test-ffi:
         runs-on: ubuntu-latest
         steps:
