--- conflicted
+++ resolved
@@ -129,13 +129,12 @@
                   cd mopro-ffi/
                   curl -L https://repo1.maven.org/maven2/net/java/dev/jna/jna/5.13.0/jna-5.13.0.jar -o jna-5.13.0.jar
                   CLASSPATH=jna-5.13.0.jar cargo test -- --nocapture
-<<<<<<< HEAD
             - name: Run FFI halo2 tests
               run: |
                   export BUILD_CONFIG_PATH="$(pwd)/config-halo2.toml"
                   cd mopro-ffi/
                   cargo test --features halo2 --no-default-features -- halo2 
-=======
+
         
     gpu-benchmarks:
         runs-on: macos-latest
@@ -163,5 +162,4 @@
             - name: Run GPU Benchmarks tests
               run: |
                   cd mopro-core
-                  cargo test --features=gpu-benchmarks test_msm_correctness -- --nocapture
->>>>>>> 9ded18c0
+                  cargo test --features=gpu-benchmarks test_msm_correctness -- --nocapture