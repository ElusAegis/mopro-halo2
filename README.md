# mopro

Mopro is a toolkit for ZK app development on mobile. Mopro makes client-side proving on mobile simple.

For an overview of Mopro, please see [overview](https://zkmopro.org/docs/intro).

To get started, please see [getting started](https://zkmopro.org/docs/getting-started).

<<<<<<< HEAD
You can also watch this short (<5m) [tutorial](https://www.loom.com/share/6ff382b0497c47aea9d0ef8b6e790dd8).

### Install dependencies

First, make sure you've installed the [prerequisites](https://github.com/zkmopro/mopro?tab=readme-ov-file#prerequisites).

Then, run the following commands:

```sh
# Clone the mopro repo
git clone https://github.com/zkmopro/mopro.git

# Go to your newly cloned checkout
cd mopro

# Install mopro-cli locally
(cd mopro-cli && cargo install --path .)

# Set `MOPRO_ROOT` (replace with path to your git checkout of mopro)
# For example: `export MOPRO_ROOT=/Users/user/repos/github.com/zkmopro/mopro`
export MOPRO_ROOT=$(PWD)

# Install `mopro` dependencies
mopro deps
```

### Create a project

Create and initialize a project:

```sh
# Initialize a project
# This will create a new project in your current directory
mopro init --platforms ios android

# Go to your project folder
cd mopro-example-app
```

### Configure mopro settings

You may adapt `mopro-config.toml` to your needs. For example, if you already have a Circom project you can use that.

Prepare your circuit artifacts:

```sh
mopro prepare
```

This only has to be done once when changing the circuit.

### Build, test and run your project

Depending on what platforms you are targetting, you can run the following commands:

-   Build the project

    ```sh
    mopro build
    ```

-   Run end-to-end test (in Rust only)

    ```sh
    mopro test
    ```

-   Build the project for iOS

    ```sh
    mopro build --platforms ios
    ```

-   Open in Xcode to run on simulator

    ```sh
    open ios/ExampleApp/ExampleApp.xcworkspace
    ```

    Use `command`+`U` to run tests.

-   Build the project for Android

    ```sh
    mopro build --platforms android
    ```

-   Open in Android Studio to run on simulator

    ```sh
    open android -a Android\ Studio
    ```

    Use `^R` (`control`+`R`) to execute a simulator.

> See [mopro-cli](https://github.com/zkmopro/mopro/tree/main/mopro-cli#mopro-cli) for more details on usage.
> Edit [mopro configuration](#mopro-configuration) to build for device or build for other circuits.

## Overview

mopro consists of a set of libraries and utilities. Here's a list of the various subprojects:

-   `mopro-cli` - core Rust CLI util.
-   `mopro-core` - core mobile Rust library.
-   `mopro-ffi` - wraps `mopro-core` and exposes UniFFI bindings.
-   `templates/mopro-example-app` - example multi-platform app template.
-   `ark-zkey` - helper utility to make zkey more usable and faster in arkworks.
-   `mopro-ios` - iOS CocoaPod library exposing native Swift bindings. (will be deprecated)
-   `mopro-android` - Android library exposing native Kotlin bindings. (will be deprecated)
-   `web-prover` - Prove example circuits through a browser, used for benchmarking.
-   `scripts` - various helper scripts for `mopro-cli` and testing.

## Architecture

The following illustration shows how mopro and its components fit together into the wider ZKP ecosystem:

![mopro architecture](images/mopro_architecture2.png)

## Prerequisites

Depending on what platforms and adapters you use, there are several prerequisites to install before getting started.

-   General
    -   [Rust](https://www.rust-lang.org/learn/get-started)
-   Circom
    -   [circom](https://docs.circom.io/)
    -   [snarkjs](https://github.com/iden3/snarkjs)
-   iOS
    -   [Xcode](https://developer.apple.com/xcode/)
    -   [CocoaPods](https://cocoapods.org/)
-   Android
    -   [Android Studio](https://developer.android.com/studio)
    -   Also see configuration below

### Android configuration

Some additional configuration is required for Android.

First, install the latest SDK. In Android Studio, go to `SDK Manager > SDK Tools` and install `NDK (Side by Side)` (see [Android Developer site](https://developer.android.com/studio/projects/install-ndk#default-version)).

After that, set the following environment variables:

```sh
# Export `$ANDROID_HOME` and change `{USER_NAME}` to your username
export ANDROID_HOME="/Users/{USER_NAME}/Library/Android/sdk"

# Locate which NDK version you have
ls $ANDROID_HOME/ndk # => 26.1.10909125

# Set it to your `NDK_PATH` environment variable
NDK_PATH=$ANDROID_HOME/ndk/26.1.10909125
```

(Reference: [Running Rust on Android with UniFFI](https://sal.dev/android/intro-rust-android-uniffi/)).

## mopro configuration

This config file is best used together with `mopro-cli`.

By creating a `toml` configuration file you can specify what build settings you want to use. Example is provided in `config-example.toml`:

```toml
# config-example.toml

[build]
# For iOS device_type can be x86_64, simulator, device
ios_device_type = "simulator" # Options: x86_64, simulator, device
# For Android device_type can be x86_64, x86, arm, arm64
android_device_type = "arm64" # Options: x86_64, x86, arm, arm64

# debug is for Rust library to be in debug mode and release for release mode
# We recommend release mode by default for performance
build_mode = "release"    # Options: debug, release

[circuit]
kind = "circom" # Options: circom, halo2
dir = "examples/circom/keccak256" # Directory of the circuit
name = "keccak256_256_test"       # Name of the circuit

[dylib]
use_dylib = false         # Options: true, false
name = "keccak256.dylib" # Name of the dylib file, only used if use_dylib is true

# Note: circom-witness-rs is experimental
# See https://github.com/zkmopro/mopro/issues/32 for updates
# Only works for keccak256_256_test circuit now
[witness]
use_native_witness_generation = false       # Options: true, false


```

### Halo2 configuration

We currently support Halo2 circuits in an experimental stage. To use Halo2, you need to set the `kind` to `halo2` in the `mopro-config.toml` file.

```toml
[circuit]
kind = "halo2" # Options: circom, halo2
dir = "mopro-core/examples/halo2/halo2-fibonacci" # Directory of the circuit
name = "fibonacci"                # Name of the circuit
```

The `dir` should point to the directory where the Halo2 circuit is located. The `name` should be the name of the circuit.

Note that currently the Halo2 circuit **must** be a cargo crate, with the package name hardcoded to `halo2-circuit`. This is due to us swapping out the default implementation of the `halo2-ciurcuit` crate with the user's circuit during the build process.
This is done using the `build.rs` script in the `mopro-core` crate, which changes the path to the default `examples/halo2/halo2-fibonacci` to `$dir`. This also requires the name of the package to be `halo2-circuit` for the substitution to work.

Additionally, the `halo2-circuit` crate **must** implement and expose three items, which you can see in the `mopro-core/examples/halo2/halo2-fibonacci/src/lib.rs`:
- `Circuit` - the struct that represents the circuit
- `prove` - the function that generates the proof
- `verify` - the function that verifies the proof

This is then used by the `mopro-core` crate to generate the proof and verify it.


## Community and Talks

Join the Telegram group [here](https://t.me/zkmopro).

Talk by @oskarth at ProgCrypto/Devconnect (Istanbul, November 2023): [Slides](https://docs.google.com/presentation/d/1afIEgm8oYRvteWxUd04CcMOxChAiHaD55d5AKd0RkvY/edit#slide=id.g284ac8f47d5_2_24) (no video)

Talk by @oskarth at ETHTaipei (Taipei, March 2024): [Slides](https://hackmd.io/@oskarth/S1yGjF8C6#), [Video](https://www.youtube.com/live/JB6zP9enkbc?si=04xz9XRLkChNiupw&t=14708)

## Contribute

Contributions of all kinds welcome! Please see open GH issues. Also feel free to join the Telegram chat.

## Performance

Preliminary benchmarks on an iPhone 14 Max Pro:

-   Keccak256 (150k constraints): 1.5s
    -   ~x10-20 faster vs comparable circuit in browser
-   anon-aadhaar / RSA Verify: ~6.5s
    -   ~5s for witness generation (still in WASM), ~2s prover time
    -   80% of time on witness generation
    -   ~x10 faster vs browser on phone
-   Bottlenecks: wasm witness generation

See [Project MoPerf results](https://hackmd.io/5ItB2D50QcavF18cWIrmfQ?view=#tip1) for more benchmarks.

## Acknowledgements

This work is sponsored by a joint grant from [PSE](https://pse.dev/) and [0xPARC](https://0xparc.org/).
=======
(The website is a WIP; if above links don't work, please see [docs folder](https://github.com/zkmopro/mopro/tree/main/mopro-web/docs)).
>>>>>>> 06c6d741
<|MERGE_RESOLUTION|>--- conflicted
+++ resolved
@@ -6,252 +6,4 @@
 
 To get started, please see [getting started](https://zkmopro.org/docs/getting-started).
 
-<<<<<<< HEAD
-You can also watch this short (<5m) [tutorial](https://www.loom.com/share/6ff382b0497c47aea9d0ef8b6e790dd8).
-
-### Install dependencies
-
-First, make sure you've installed the [prerequisites](https://github.com/zkmopro/mopro?tab=readme-ov-file#prerequisites).
-
-Then, run the following commands:
-
-```sh
-# Clone the mopro repo
-git clone https://github.com/zkmopro/mopro.git
-
-# Go to your newly cloned checkout
-cd mopro
-
-# Install mopro-cli locally
-(cd mopro-cli && cargo install --path .)
-
-# Set `MOPRO_ROOT` (replace with path to your git checkout of mopro)
-# For example: `export MOPRO_ROOT=/Users/user/repos/github.com/zkmopro/mopro`
-export MOPRO_ROOT=$(PWD)
-
-# Install `mopro` dependencies
-mopro deps
-```
-
-### Create a project
-
-Create and initialize a project:
-
-```sh
-# Initialize a project
-# This will create a new project in your current directory
-mopro init --platforms ios android
-
-# Go to your project folder
-cd mopro-example-app
-```
-
-### Configure mopro settings
-
-You may adapt `mopro-config.toml` to your needs. For example, if you already have a Circom project you can use that.
-
-Prepare your circuit artifacts:
-
-```sh
-mopro prepare
-```
-
-This only has to be done once when changing the circuit.
-
-### Build, test and run your project
-
-Depending on what platforms you are targetting, you can run the following commands:
-
--   Build the project
-
-    ```sh
-    mopro build
-    ```
-
--   Run end-to-end test (in Rust only)
-
-    ```sh
-    mopro test
-    ```
-
--   Build the project for iOS
-
-    ```sh
-    mopro build --platforms ios
-    ```
-
--   Open in Xcode to run on simulator
-
-    ```sh
-    open ios/ExampleApp/ExampleApp.xcworkspace
-    ```
-
-    Use `command`+`U` to run tests.
-
--   Build the project for Android
-
-    ```sh
-    mopro build --platforms android
-    ```
-
--   Open in Android Studio to run on simulator
-
-    ```sh
-    open android -a Android\ Studio
-    ```
-
-    Use `^R` (`control`+`R`) to execute a simulator.
-
-> See [mopro-cli](https://github.com/zkmopro/mopro/tree/main/mopro-cli#mopro-cli) for more details on usage.
-> Edit [mopro configuration](#mopro-configuration) to build for device or build for other circuits.
-
-## Overview
-
-mopro consists of a set of libraries and utilities. Here's a list of the various subprojects:
-
--   `mopro-cli` - core Rust CLI util.
--   `mopro-core` - core mobile Rust library.
--   `mopro-ffi` - wraps `mopro-core` and exposes UniFFI bindings.
--   `templates/mopro-example-app` - example multi-platform app template.
--   `ark-zkey` - helper utility to make zkey more usable and faster in arkworks.
--   `mopro-ios` - iOS CocoaPod library exposing native Swift bindings. (will be deprecated)
--   `mopro-android` - Android library exposing native Kotlin bindings. (will be deprecated)
--   `web-prover` - Prove example circuits through a browser, used for benchmarking.
--   `scripts` - various helper scripts for `mopro-cli` and testing.
-
-## Architecture
-
-The following illustration shows how mopro and its components fit together into the wider ZKP ecosystem:
-
-![mopro architecture](images/mopro_architecture2.png)
-
-## Prerequisites
-
-Depending on what platforms and adapters you use, there are several prerequisites to install before getting started.
-
--   General
-    -   [Rust](https://www.rust-lang.org/learn/get-started)
--   Circom
-    -   [circom](https://docs.circom.io/)
-    -   [snarkjs](https://github.com/iden3/snarkjs)
--   iOS
-    -   [Xcode](https://developer.apple.com/xcode/)
-    -   [CocoaPods](https://cocoapods.org/)
--   Android
-    -   [Android Studio](https://developer.android.com/studio)
-    -   Also see configuration below
-
-### Android configuration
-
-Some additional configuration is required for Android.
-
-First, install the latest SDK. In Android Studio, go to `SDK Manager > SDK Tools` and install `NDK (Side by Side)` (see [Android Developer site](https://developer.android.com/studio/projects/install-ndk#default-version)).
-
-After that, set the following environment variables:
-
-```sh
-# Export `$ANDROID_HOME` and change `{USER_NAME}` to your username
-export ANDROID_HOME="/Users/{USER_NAME}/Library/Android/sdk"
-
-# Locate which NDK version you have
-ls $ANDROID_HOME/ndk # => 26.1.10909125
-
-# Set it to your `NDK_PATH` environment variable
-NDK_PATH=$ANDROID_HOME/ndk/26.1.10909125
-```
-
-(Reference: [Running Rust on Android with UniFFI](https://sal.dev/android/intro-rust-android-uniffi/)).
-
-## mopro configuration
-
-This config file is best used together with `mopro-cli`.
-
-By creating a `toml` configuration file you can specify what build settings you want to use. Example is provided in `config-example.toml`:
-
-```toml
-# config-example.toml
-
-[build]
-# For iOS device_type can be x86_64, simulator, device
-ios_device_type = "simulator" # Options: x86_64, simulator, device
-# For Android device_type can be x86_64, x86, arm, arm64
-android_device_type = "arm64" # Options: x86_64, x86, arm, arm64
-
-# debug is for Rust library to be in debug mode and release for release mode
-# We recommend release mode by default for performance
-build_mode = "release"    # Options: debug, release
-
-[circuit]
-kind = "circom" # Options: circom, halo2
-dir = "examples/circom/keccak256" # Directory of the circuit
-name = "keccak256_256_test"       # Name of the circuit
-
-[dylib]
-use_dylib = false         # Options: true, false
-name = "keccak256.dylib" # Name of the dylib file, only used if use_dylib is true
-
-# Note: circom-witness-rs is experimental
-# See https://github.com/zkmopro/mopro/issues/32 for updates
-# Only works for keccak256_256_test circuit now
-[witness]
-use_native_witness_generation = false       # Options: true, false
-
-
-```
-
-### Halo2 configuration
-
-We currently support Halo2 circuits in an experimental stage. To use Halo2, you need to set the `kind` to `halo2` in the `mopro-config.toml` file.
-
-```toml
-[circuit]
-kind = "halo2" # Options: circom, halo2
-dir = "mopro-core/examples/halo2/halo2-fibonacci" # Directory of the circuit
-name = "fibonacci"                # Name of the circuit
-```
-
-The `dir` should point to the directory where the Halo2 circuit is located. The `name` should be the name of the circuit.
-
-Note that currently the Halo2 circuit **must** be a cargo crate, with the package name hardcoded to `halo2-circuit`. This is due to us swapping out the default implementation of the `halo2-ciurcuit` crate with the user's circuit during the build process.
-This is done using the `build.rs` script in the `mopro-core` crate, which changes the path to the default `examples/halo2/halo2-fibonacci` to `$dir`. This also requires the name of the package to be `halo2-circuit` for the substitution to work.
-
-Additionally, the `halo2-circuit` crate **must** implement and expose three items, which you can see in the `mopro-core/examples/halo2/halo2-fibonacci/src/lib.rs`:
-- `Circuit` - the struct that represents the circuit
-- `prove` - the function that generates the proof
-- `verify` - the function that verifies the proof
-
-This is then used by the `mopro-core` crate to generate the proof and verify it.
-
-
-## Community and Talks
-
-Join the Telegram group [here](https://t.me/zkmopro).
-
-Talk by @oskarth at ProgCrypto/Devconnect (Istanbul, November 2023): [Slides](https://docs.google.com/presentation/d/1afIEgm8oYRvteWxUd04CcMOxChAiHaD55d5AKd0RkvY/edit#slide=id.g284ac8f47d5_2_24) (no video)
-
-Talk by @oskarth at ETHTaipei (Taipei, March 2024): [Slides](https://hackmd.io/@oskarth/S1yGjF8C6#), [Video](https://www.youtube.com/live/JB6zP9enkbc?si=04xz9XRLkChNiupw&t=14708)
-
-## Contribute
-
-Contributions of all kinds welcome! Please see open GH issues. Also feel free to join the Telegram chat.
-
-## Performance
-
-Preliminary benchmarks on an iPhone 14 Max Pro:
-
--   Keccak256 (150k constraints): 1.5s
-    -   ~x10-20 faster vs comparable circuit in browser
--   anon-aadhaar / RSA Verify: ~6.5s
-    -   ~5s for witness generation (still in WASM), ~2s prover time
-    -   80% of time on witness generation
-    -   ~x10 faster vs browser on phone
--   Bottlenecks: wasm witness generation
-
-See [Project MoPerf results](https://hackmd.io/5ItB2D50QcavF18cWIrmfQ?view=#tip1) for more benchmarks.
-
-## Acknowledgements
-
-This work is sponsored by a joint grant from [PSE](https://pse.dev/) and [0xPARC](https://0xparc.org/).
-=======
-(The website is a WIP; if above links don't work, please see [docs folder](https://github.com/zkmopro/mopro/tree/main/mopro-web/docs)).
->>>>>>> 06c6d741
+(The website is a WIP; if above links don't work, please see [docs folder](https://github.com/zkmopro/mopro/tree/main/mopro-web/docs)).